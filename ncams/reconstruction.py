#!python3
# -*- coding: utf-8 -*-
"""
NCams Toolbox
Copyright 2019 Charles M Greenspon, Anton Sobinov
https://github.com/CMGreenspon/NCams

Functions related to triangulation of marker positions from multiple cameras.

For more details on the camera data structures and dicts, see help(ncams.camera_tools).
"""
import os
import re
import csv
import shutil
import multiprocessing
import functools
import ntpath

import glob
import numpy as np
from tqdm import tqdm
import cv2
from scipy.signal import medfilt
from astropy.convolution import convolve, Gaussian1DKernel
import yaml

import matplotlib
import matplotlib.pyplot as mpl_pp
from mpl_toolkits.mplot3d import Axes3D
from mpl_toolkits.mplot3d.art3d import Poly3DCollection, Line3DCollection
from matplotlib.backends.backend_agg import FigureCanvasAgg as FigureCanvas

from . import utils
from . import image_tools
from . import camera_io
from . import camera_tools


FIG = None
FIGNUM = None
AXS = None
SLIDER = None


def triangulate(camera_config, output_csv, calibration_config, pose_estimation_config,
                labeled_csv_path, threshold=0.9, method='full_rank',
                best_pair_n=2, num_frames_limit=None, iteration=None, undistorted_data=False,
                file_prefix=''):
    '''Triangulates points from multiple cameras and exports them into a csv.

    Arguments:
        camera_config {dict} -- see help(ncams.camera_tools). This function uses following keys:
            serials {list of numbers} -- list of camera serials.
            dicts {dict of 'camera_dict's} -- keys are serials, values are 'camera_dict'.
        output_csv {str} -- file to save the triangulated points into.
        calibration_config {dict} -- see help(ncams.camera_tools).
        pose_estimation_config {dict} -- see help(ncams.camera_tools).
        labeled_csv_path {str} -- locations of csv's with marked points.
    Keyword Arguments:
        threshold {number 0-1} -- only points with confidence (likelihood) above the threshold will
            be used for triangulation. (default: 0.9)
        method {'full_rank' or 'best_pair'} -- method for triangulation.
            full_rank: uses all available cameras
            best_pair: uses best 'best_pair_n' cameras to locate the point.
            (default: 'full_rank')
        best_pair_n {number} -- how many cameras to use when best_pair method is used. (default: 2)
        num_frames_limit {number or None} -- limit to the number of frames used for analysis. Useful
            for testing. If None, then all frames will be analyzed. (default: None)
        iteration {int} -- look for csv's with this iteration number. (default: {None})
        undistorted_data {bool} -- if the marker data was made on undistorted videos. (default:
            {False})
        file_prefix {string} -- prefix of the csv file to search for in the folder. (default: {''})
    Output:
        output_csv {str} -- location of the output csv with all triangulated points.
    '''
    cam_serials = camera_config['serials']
    cam_dicts = camera_config['dicts']

    camera_matrices = calibration_config['camera_matrices']
    if not undistorted_data:
        distortion_coefficients = calibration_config['distortion_coefficients']

    world_locations = pose_estimation_config['world_locations']
    world_orientations = pose_estimation_config['world_orientations']

    # Get data files
    list_of_csvs = []
    for cam_serial in cam_serials:
        if iteration is None:
            sstr = '*.csv'
        else:
            sstr = '*_{}.csv'.format(iteration)
        list_of_csvs += glob.glob(os.path.join(
            labeled_csv_path, file_prefix+'*'+ cam_dicts[cam_serial]['name']+sstr))
    if not len(list_of_csvs) == len(cam_serials):
        if iteration is not None:
            raise ValueError('Detected {} csvs in {} with iteration #{} while was provided with {}'
                  ' serials.'.format(
                len(list_of_csvs), labeled_csv_path, iteration, len(cam_serials)))
        iterations = set()
        for csv_f in list_of_csvs:
            iterations.add(int(re.search('_[0-9]+.csv$', csv_f)[0][1:-4]))
        print('Detected {} csvs in {} while was provided with {} serials.'
              ' Found iterations: {}'.format(
            len(list_of_csvs), labeled_csv_path, len(cam_serials), sorted(iterations)))

        uinput_string = ('Provide iteration number to use: ')
        uinput = input(uinput_string)
        list_of_csvs = [i for i in list_of_csvs if re.fullmatch('.*_{}.csv'.format(uinput), i)]
        if not len(list_of_csvs) == len(cam_serials):
            raise ValueError('Detected {} csvs in {} with iteration #{} while was provided with {}'
                  ' serials.'.format(
                len(list_of_csvs), labeled_csv_path, uinput, len(cam_serials)))

    # Load them
    csv_arrays = [[] for _ in list_of_csvs]
    for ifile, csvfname in enumerate(list_of_csvs):
        with open(csvfname) as csvfile:
            reader_object = csv.reader(csvfile, delimiter=',')
            for row in reader_object:
                csv_arrays[ifile].append(row)

    # Get the list of bodyparts - this way doesn't require loading in a yaml though that might be
    # better for skeleton stuff
    temp_bodyparts = csv_arrays[0][1]
    bodypart_idx = np.arange(1, len(temp_bodyparts)-2, 3)
    bodyparts = []
    for idx in bodypart_idx:
        bodyparts.append(temp_bodyparts[idx])

    # Format the data
    num_cameras = len(csv_arrays)
    num_bodyparts = len(bodyparts)
    num_frames = len(csv_arrays[0])-3
    if num_frames_limit is not None and num_frames > num_frames_limit:
        num_frames = num_frames_limit

    image_coordinates, thresholds = [], []
    for icam in range(num_cameras):
        # Get the numerical data
        csv_array = np.vstack(csv_arrays[icam][3:])
        csv_array = csv_array[:num_frames, 1:]
        # Get coordinate and confidence idxs
        if icam == 0:
            confidence_idx = np.arange(2, np.shape(csv_array)[1], 3)
            coordinate_idx = []
            for idx in range(np.shape(csv_array)[1]):
                if not np.any(confidence_idx == idx):
                    coordinate_idx.append(idx)

        # Separate arrays
        coordinate_array = csv_array[:, coordinate_idx]
        threshold_array = csv_array[:, confidence_idx]

        # Format the coordinate array
        formatted_coordinate_array = np.empty((num_frames, 2, num_bodyparts))
        for ibp in range(num_bodyparts):
            formatted_coordinate_array[:, :, ibp] = coordinate_array[:, [ibp*2, ibp*2+1]]

        # Append to output lists
        image_coordinates.append(formatted_coordinate_array)
        thresholds.append(threshold_array)

    # Undistort the points and then threshold
    output_coordinates_filtered = []
    for icam in range(num_cameras):
        # Get the optimal camera matrix
        if not undistorted_data:
            optimal_matrix, _ = cv2.getOptimalNewCameraMatrix(
                camera_matrices[icam],
                distortion_coefficients[icam],
                (camera_config['image_size'][1], camera_config['image_size'][0]),
                1,
                (camera_config['image_size'][1], camera_config['image_size'][0]))

        # output_array = np.empty((num_frames, 2, num_bodyparts))
        filtered_output_array = np.empty((num_frames, 2, num_bodyparts))
        # The filtered one needs NaN points so we know which to ignore
        filtered_output_array.fill(np.nan)

        # Get the sufficiently confident values for each bodypart
        for bodypart in range(num_bodyparts):
            # Get the distorted points
            distorted_points = image_coordinates[icam][:, :, bodypart]
            if undistorted_data:
                undistorted_points = distorted_points.reshape(distorted_points.shape[0],1,2)
            else: # Undistort them
                undistorted_points = cv2.undistortPoints(
                    distorted_points, camera_matrices[icam],
                    distortion_coefficients[icam], P=optimal_matrix)

            # Get threshold filter
            bp_thresh = thresholds[icam][:, bodypart].astype(np.float32) > threshold
            thresh_idx = np.where(bp_thresh == 1)[0]
            # Put them into the output array
            for idx in thresh_idx:
                filtered_output_array[idx, :, bodypart] = undistorted_points[idx, 0, :]

        # output_coordinates.append(output_array)
        output_coordinates_filtered.append(filtered_output_array)

    # Triangulation
    # Make the projection matrices
    projection_matrices = []
    for icam in range(num_cameras):
        projection_matrices.append(camera_tools.make_projection_matrix(
            camera_matrices[icam], world_orientations[icam], world_locations[icam]))

    # Triangulate the points
    triangulated_points = np.empty((num_frames, 3, num_bodyparts))
    triangulated_points.fill(np.nan)

    for iframe in range(num_frames):
        for bodypart in range(num_bodyparts):
            # Get points for each camera
            cam_image_points = np.empty((2, num_cameras))
            cam_image_points.fill(np.nan)
            if method == 'full_rank' or (method == 'best_pair' and num_cameras <= best_pair_n):
                for icam in range(num_cameras):
                    cam_image_points[:, icam] = output_coordinates_filtered[icam][iframe, :, bodypart]
            elif method == 'best_pair':
                # decorate-sort-undecorate sort to find the icams for the highest likelihood
                best_likelh = [b[0] for b in sorted(
                    zip(range(num_cameras),
                        [thresholds[icam][iframe, bodypart].astype(np.float64)
                         for icam in range(num_cameras)]),
                    key=lambda x: x[1], reverse=True)][:best_pair_n]
                for icam in [icam for icam in range(num_cameras) if icam in best_likelh]:
                    cam_image_points[:, icam] = output_coordinates_filtered[icam][iframe, :, bodypart]

            # Check how many cameras detected the bodypart in that frame
            cams_detecting = ~np.isnan(cam_image_points[0, :])
            cam_idx = np.where(cams_detecting)[0]
            if np.sum(cams_detecting) < 2:
                continue

            # Perform the triangulation
            decomp_matrix = np.empty((np.sum(cams_detecting)*2, 4))
            for decomp_idx, cam in enumerate(cam_idx):
                point_mat = cam_image_points[:, cam]
                projection_mat = projection_matrices[cam]

                temp_decomp = np.vstack([
                    [point_mat[0] * projection_mat[2, :] - projection_mat[0, :]],
                    [point_mat[1] * projection_mat[2, :] - projection_mat[1, :]]])

                decomp_matrix[decomp_idx*2:decomp_idx*2 + 2, :] = temp_decomp

            Q = decomp_matrix.T.dot(decomp_matrix)
            u, _, _ = np.linalg.svd(Q)
            u = u[:, -1, np.newaxis]
            u_euclid = (u/u[-1, :])[0:-1, :]
            triangulated_points[iframe, :, bodypart] = np.transpose(u_euclid)

    with open(output_csv, 'w', newline='') as f:
        triagwriter = csv.writer(f)
        bps_line = ['bodyparts']
        for bp in bodyparts:
            bps_line += [bp]*3
        triagwriter.writerow(bps_line)
        triagwriter.writerow(['coords'] + ['x', 'y', 'z']*num_bodyparts)
        for iframe in range(num_frames):
            rw = [iframe]
            for ibp in range(num_bodyparts):
                rw += [triangulated_points[iframe, 0, ibp],
                       triangulated_points[iframe, 1, ibp],
                       triangulated_points[iframe, 2, ibp]]
            triagwriter.writerow(rw)
    return output_csv


def process_triangulated_data(csv_path, filt_width=5, interps=3, outlier_sd_threshold=5,
                              output_csv=None):
    '''Uses median and gaussian filters to both smooth and interpolate points.
       Will only interpolate when fewer missing values are present than the gaussian width.
       Arguments:
        csv_path {str} -- path of the triangulated csv.
    Keyword Arguments:
        filt_width {int} -- how wide the filters should be. (default: 5)
        output_csv {str} -- filename for the output smoothed csv. (default: {csv_path +
            _smoothed.csv})

    '''
    # Load in the CSV
    with open(csv_path, 'r') as f:
        triagreader = csv.reader(f)
        l = next(triagreader)
        bodyparts = []
        for i, bp in enumerate(l):
            if (i-1)%3 == 0:
                bodyparts.append(bp)
        num_bodyparts = len(bodyparts)
        next(triagreader)
        triangulated_points = []
        for row in triagreader:
            triangulated_points.append([[] for _ in range(3)])
            for ibp in range(num_bodyparts):
                triangulated_points[-1][0].append(float(row[1+ibp*3]))
                triangulated_points[-1][1].append(float(row[2+ibp*3]))
                triangulated_points[-1][2].append(float(row[3+ibp*3]))

    processed_array = np.array(triangulated_points)

    # Smooth each bodypart along each axis
    gauss_filt = Gaussian1DKernel(stddev=filt_width/10)

    for ibp in range(num_bodyparts):
        for a in range(3):
            ibp_a = np.squeeze(processed_array[:,a,ibp])
            # Apply median filter
            ibp_a = medfilt(ibp_a, kernel_size=filt_width)
            # Outlier detection
            mean_val = np.nanmean(ibp_a)
            std_val = np.nanstd(ibp_a)
            ut = mean_val + std_val*outlier_sd_threshold
            lt = mean_val - std_val*outlier_sd_threshold
            ibp_a = [np.nan if e > ut or e < lt else e for e in ibp_a]
            # Apply gaussian smoothing filter
            processed_array[:,a,ibp] = convolve(ibp_a, gauss_filt,boundary='extend')

    if output_csv is None:
        output_csv = csv_path[:-4] + '_smoothed.csv'

    with open(output_csv, 'w', newline='') as f:
        triagwriter = csv.writer(f)
        bps_line = ['bodyparts']
        for bp in bodyparts:
            bps_line += [bp]*3
        triagwriter.writerow(bps_line)
        triagwriter.writerow(['coords'] + ['x', 'y', 'z']*num_bodyparts)
        for iframe in range(processed_array.shape[0]):
            rw = [iframe]
            for ibp in range(num_bodyparts):
                rw += [processed_array[iframe, 0, ibp],
                       processed_array[iframe, 1, ibp],
                       processed_array[iframe, 2, ibp]]
            triagwriter.writerow(rw)

    return output_csv


def make_triangulation_videos(camera_config, cam_serials_to_use, video_paths, triangulated_csv_path,
                              skeleton_config=None, marker_size=5, output_path=None,
                              frame_range=None, parallel=None, view=(90, 90)):
    '''Makes a video based on triangulated marker positions.

    Arguments:
        camera_config {dict} -- see help(ncams.camera_tools). This function uses following keys:
            serials {list of numbers} -- list of camera serials.
            dicts {dict of 'camera_dict's} -- keys are serials, values are 'camera_dict'.
        cam_serials_to_use {list} -- list of serials for the cameras you want videos for.
        video_paths {list} -- list of undistorted videos. For each cam_serials_to_use, the function
            will choose the video filename that has the serial number within it.
        triangulated_csv_path {str} -- location of csv with triangulated points.
    Keyword Arguments:
        output_path {None, list or str} -- list of filenames corresponding to the 'video_paths'
            where the 3d video are going to be stored. If str, will store into that file. If string
            and multiple cam_serials_to_use, it will OVERWRITE the video each cam_serial. If None,
            will put the new videos into the directory of triangulated_csv_path. (default: None)
        frame_range {tuple or None} --  part of video and points to create a video for. If a tuple
            then indicates the start and end frame. If None then all frames will be used. (default:
            None)
        skeleton_config {str} -- Path to yaml file with both 'bodyparts' and 'skeleton' as shown in
            the example config. (default: None)
        parallel {int or None} -- if not None, specifies number of processes to spawn for a pool. If
            None, then no parallelization. (default: None)
        view {tuple} -- The desired (elivation, azimuth) required for the 3d plot. (default:
            (90, 90))

    '''
    cam_dicts = camera_config['dicts']

    if isinstance(video_paths, str): # just in case a string is passed
        video_paths = [video_paths]

    if skeleton_config is not None:
        with open(skeleton_config, 'r') as yaml_file:
            dic = yaml.safe_load(yaml_file)
            bp_list = dic['bodyparts']
            bp_connections = dic['skeleton']
        skeleton = True
    else:
        skeleton = False

    with open(triangulated_csv_path, 'r') as f:
        triagreader = csv.reader(f)
        l = next(triagreader)
        bodyparts = []
        for i, bp in enumerate(l):
            if (i-1)%3 == 0:
                bodyparts.append(bp)
        num_bodyparts = len(bodyparts)
        next(triagreader)
        triangulated_points = []
        for row in triagreader:
            triangulated_points.append([[] for _ in range(3)])
            for ibp in range(num_bodyparts):
                triangulated_points[-1][0].append(float(row[1+ibp*3]))
                triangulated_points[-1][1].append(float(row[2+ibp*3]))
                triangulated_points[-1][2].append(float(row[3+ibp*3]))

    triangulated_points = np.array(triangulated_points)

    cmap = matplotlib.cm.get_cmap('jet')
    color_idx = np.linspace(0, 1, num_bodyparts)
    bp_cmap = cmap(color_idx)
    # Limits in space of the markers + 10%
    margin = 1.3
    pcntl = 2
    x_range = (np.nanpercentile(triangulated_points[:, 0, :], pcntl) * margin,
               np.nanpercentile(triangulated_points[:, 0, :], 100-pcntl) * margin)
    y_range = (np.nanpercentile(triangulated_points[:, 1, :], pcntl) * margin,
               np.nanpercentile(triangulated_points[:, 1, :], 100-pcntl) * margin)
    z_range = (np.nanpercentile(triangulated_points[:, 2, :], pcntl) * margin,
               np.nanpercentile(triangulated_points[:, 2, :], 100-pcntl) * margin)

    for cam_serial in cam_serials_to_use:
        print('Creating video for {}'.format(cam_dicts[cam_serial]['name']))

        # Get the video
<<<<<<< HEAD
        vid_path = [fn for fn in video_paths if str(cam_serial) in fn][0]
        if isinstance(vid_path, list):
            print('\tWarning: More than one video detected matching the camera serial [' +
                  str(cam_serial) + '], please inspect paths.')
            continue
=======
        vid_path = [fn for fn in video_paths if str(cam_serial) in fn]
        if len(vid_path) == 0:
            raise ValueError('No videos detected matching the camera serial [{}], please inspect'
                             ' paths.'.format(cam_serial))
        if len(vid_path) > 1:
            raise ValueError('More than one video detected matching the camera serial [{}], please'
                             ' inspect paths.'.format(cam_serial))
        vid_path = vid_path[0]
        vid_id = video_paths.index(vid_path)
>>>>>>> 60b49fbc

        # Inspect the video
        video = cv2.VideoCapture(vid_path)
        fps = int(video.get(cv2.CAP_PROP_FPS))
        num_frames = int(video.get(cv2.CAP_PROP_FRAME_COUNT))

        # Check that the number of frames matches the CSV
        # if not num_frames == np.size(triangulated_points, 0):
        #     print('   Warning: the CSV and video do not have an equal number of frames.')
        #     print(str(num_frames) + ' frames')
        #     print(str(np.size(triangulated_points, 0)) + ' rows')

        if output_path is None: # Use the same directory as the input CSV
            output_filename = (triangulated_csv_path[:-4] + '_' + ntpath.basename(vid_path)[:-4] +
                               '_triangulated.mp4')
        else:
<<<<<<< HEAD
            output_filename = output_path # User selected file name
=======
            if isinstance(output_path, (list, tuple)):
                output_filename = output_path[vid_id]
            else:
                output_filename = output_path
                if len(cam_serials_to_use) > 1:
                    raise ValueError('Multiple camera serials provided, but only one output_path.')
        print('Making video into {}'.format(output_filename))
>>>>>>> 60b49fbc

        # Check the frame range
        if frame_range is not None:
            video.set(cv2.CAP_PROP_POS_FRAMES, frame_range[0]) # Set the start position
            if frame_range[1] > num_frames:
<<<<<<< HEAD
                print('Too many frames requested, the video will be truncated appropriately.\n')
                frame_range = (frame_range[0], num_frames)
=======
                print('   Too many frames requested, the video will be truncated appropriately.\n')
                frame_range[1] = num_frames
>>>>>>> 60b49fbc

            video.set(cv2.CAP_PROP_POS_FRAMES, frame_range[0]) # Set the start position
            # # If the above method does not work with MPEG/FFMPEG, see
            # # @https://stackoverflow.com/questions/19404245/opencv-videocapture-set-cv-cap-prop-pos-frames-not-working
            # and try:
            # for i in range(frame_range[0]):
            #     video.read()
        else:
            frame_range = (0, num_frames)

        # Create the figure
        fig = mpl_pp.figure(figsize=(9, 5))
        fw, fh = fig.get_size_inches() * fig.get_dpi()
        canvas = FigureCanvas(fig)
        # Make a new video keeping the old properties - need to know figure size first
        fourcc = cv2.VideoWriter_fourcc(*'MPEG')
        output_video = cv2.VideoWriter(output_filename, fourcc, fps, (int(fw), int(fh)))
        # Create the axes
        ax1 = fig.add_subplot(1, 2, 1)
        ax2 = fig.add_subplot(1, 2, 2, projection='3d')
        ax2.view_init(elev=view[0], azim=view[1])

<<<<<<< HEAD
        for f_idx in tqdm(range(frame_range[0], frame_range[1], 1), desc='Writing frame:):
=======
        for f_idx in tqdm(range(frame_range[0], frame_range[1]+1)):
>>>>>>> 60b49fbc
            fe, frame = video.read() # Read the next frame
            if fe is False:
                print('Could not read the frame. Aborting and saving.')
                break

            frame_rgb = frame[..., ::-1].copy()
            # Clear axis 1
            ax1.cla()
            ax1.imshow(frame_rgb)
            ax1.set_xticks([])
            ax1.set_yticks([])
            # Clear axis 2
            ax2.cla()
            ax2.set_xlim(x_range)
            ax2.set_ylim(y_range)
            ax2.set_zlim(z_range)

            # Underlying skeleton
            if skeleton:
                for bpc in bp_connections:
                    ibp1 = bp_list.index(bpc[0])
                    ibp2 = bp_list.index(bpc[1])

                    t_point1 = triangulated_points[f_idx, :, ibp1]
                    t_point2 = triangulated_points[f_idx, :, ibp2]

                    if any(np.isnan(t_point1)) or any(np.isnan(t_point1)):
                        continue
                    ax2.plot([t_point1[0], t_point2[0]],
                             [t_point1[1], t_point2[1]],
                             [t_point1[2], t_point2[2]],
                             color='k', linewidth=1)

            # Bodypart markers
            for ibp in range(np.size(triangulated_points, 2)):
                # Markers
                ax2.scatter(triangulated_points[f_idx, 0, ibp],
                            triangulated_points[f_idx, 1, ibp],
                            triangulated_points[f_idx, 2, ibp],
                            color=bp_cmap[ibp, :], s=marker_size)

            # Pull matplotlib data to a variable and format for writing
            canvas.draw()
            temp_frame = np.fromstring(canvas.tostring_rgb(), dtype='uint8').reshape(
                int(fh), int(fw), 3)
            temp_frame = temp_frame[..., ::-1].copy()
            output_video.write(temp_frame)

        # Release objects
        mpl_pp.close(fig)
        video.release()
        output_video.release()

        print('*  Video saved to:\n\t' + output_filename)


def _make_triangulation_video():
    '''Use for parallelization of make_triangulation_videos

    Not Implemented - need to figure out what to do about dialogue.

    [description]
    '''
    raise NotImplementedError
    pass


def make_image(args, ranges=None, output_path=None, bp_cmap=None):
    iframe, image_path, triangulated_points = args
    if output_path is None:
        output_path = os.getcwd()

    fig = mpl_pp.figure(figsize=(9, 5))
    ax1 = fig.add_subplot(1, 2, 1)
    # Create the figure
    ax1.imshow(mpl_pp.imread(image_path))

    ax2 = fig.add_subplot(1, 2, 2, projection='3d')
    ax2.view_init(elev=90, azim=90)
    if ranges is not None:
        ax2.set_xlim(ranges[0])
        ax2.set_ylim(ranges[1])
        ax2.set_zlim(ranges[2])

    if bp_cmap is None:
        for ibp in range(np.size(triangulated_points, 1)):
            ax2.scatter(triangulated_points[0, ibp],
                        triangulated_points[1, ibp],
                        triangulated_points[2, ibp])
    else:
        for ibp in range(np.size(triangulated_points, 1)):
            ax2.scatter(triangulated_points[0, ibp],
                        triangulated_points[1, ibp],
                        triangulated_points[2, ibp],
                        color=bp_cmap[ibp, :])

    mpl_pp.savefig(os.path.join(output_path, 'frame' + str(iframe)))
    mpl_pp.close(fig)


def interactive_3d_plot(cam_serial, camera_config, session_config, triangulated_csv,
                        num_frames_limit=None):
    """Makes an interactive 3D plot with video and a slider to control the frame number.

    Arguments:
        cam_serial {int} -- camera serial of the camera to plot.
        camera_config {dict} -- see help(ncams.camera_tools). This function uses following keys:
            serials {list of numbers} -- list of camera serials.
            dicts {dict of 'camera_dict's} -- keys are serials, values are 'camera_dict'.
        session_config {dict} -- information about the session. This function uses following keys:
            session_path {str} -- location of the session data.
        calibration_config {dict} -- see help(ncams.camera_tools).
        pose_estimation_config {dict} -- see help(ncams.camera_tools).
        triangulated_csv {str} -- location of csv with marked points.
    Keyword Arguments:
        overwrite_temp {bool} -- automatically overwrite folder for holding temporary images.
            (default: {False})
        fps {number} -- for making movies. (default: {30})
        num_frames_limit {number or None} -- limit to the number of frames used for analysis. Useful
            for testing. If None, then all frames will be analyzed. (default: None)
        parallel {number or None} parallelize the image creation. If integer, create that many
            processes. Significantly speeds up generation. If None, do not parallelize. (default:
            {None})
    """
    raise DeprecationWarning
    cam_dicts = camera_config['dicts']
    session_path = session_config['session_path']

    with open(triangulated_csv, 'r') as f:
        triagreader = csv.reader(f)
        l = next(triagreader)
        bodyparts = []
        for i, bp in enumerate(l):
            if (i-1)%3 == 0:
                bodyparts.append(bp)
        num_bodyparts = len(bodyparts)
        next(triagreader)
        triangulated_points = []
        num_frames = 0
        for row in triagreader:
            triangulated_points.append([[] for _ in range(3)])
            for ibp in range(num_bodyparts):
                triangulated_points[-1][0].append(float(row[1+ibp*3]))
                triangulated_points[-1][1].append(float(row[2+ibp*3]))
                triangulated_points[-1][2].append(float(row[3+ibp*3]))
            num_frames += 1
            if num_frames_limit is not None and num_frames >= num_frames_limit:
                break
    triangulated_points = np.array(triangulated_points)

    image_list = utils.get_image_list(path=os.path.join(
        session_path, cam_dicts[cam_serial]['name']))

    cmap = matplotlib.cm.get_cmap('jet')
    color_idx = np.linspace(0, 1, num_bodyparts)
    bp_cmap = cmap(color_idx)
    # Limits in space of the markers + 10%
    margin = 1.3
    pcntl = 2
    x_range = (np.nanpercentile(triangulated_points[:, 0, :], pcntl) * margin,
               np.nanpercentile(triangulated_points[:, 0, :], 100-pcntl) * margin)
    y_range = (np.nanpercentile(triangulated_points[:, 1, :], pcntl) * margin,
               np.nanpercentile(triangulated_points[:, 1, :], 100-pcntl) * margin)
    z_range = (np.nanpercentile(triangulated_points[:, 2, :], pcntl) * margin,
               np.nanpercentile(triangulated_points[:, 2, :], 100-pcntl) * margin)

    global FIG, FIGNUM, AXS, SLIDER

    FIG = mpl_pp.figure(figsize=(9, 5))
    FIGNUM = mpl_pp.gcf().number
    AXS = []
    AXS.append(FIG.add_subplot(1, 2, 1))
    AXS.append(FIG.add_subplot(1, 2, 2, projection='3d'))
    AXS[1].view_init(elev=90, azim=90)

    def update(iframe):
        mpl_pp.figure(FIGNUM)
        AXS[0].cla()
        image_path = image_list[int(iframe)]
        AXS[0].imshow(mpl_pp.imread(image_path))

        AXS[1].cla()
        AXS[1].set_xlim(x_range)
        AXS[1].set_ylim(y_range)
        AXS[1].set_zlim(z_range)

        for ibp in range(np.size(triangulated_points, 2)):
            AXS[1].scatter(triangulated_points[int(iframe), 0, ibp],
                           triangulated_points[int(iframe), 1, ibp],
                           triangulated_points[int(iframe), 2, ibp],
                           color=bp_cmap[ibp, :])
    update(0)

    axcolor = 'lightgoldenrodyellow'
    ax_ind = mpl_pp.axes([0.15, 0.1, 0.65, 0.03], facecolor=axcolor)
    SLIDER = mpl_pp.Slider(ax_ind, 'Ind', 0, num_frames-1, valinit=0)
    SLIDER.on_changed(update)

    mpl_pp.show()<|MERGE_RESOLUTION|>--- conflicted
+++ resolved
@@ -419,13 +419,6 @@
         print('Creating video for {}'.format(cam_dicts[cam_serial]['name']))
 
         # Get the video
-<<<<<<< HEAD
-        vid_path = [fn for fn in video_paths if str(cam_serial) in fn][0]
-        if isinstance(vid_path, list):
-            print('\tWarning: More than one video detected matching the camera serial [' +
-                  str(cam_serial) + '], please inspect paths.')
-            continue
-=======
         vid_path = [fn for fn in video_paths if str(cam_serial) in fn]
         if len(vid_path) == 0:
             raise ValueError('No videos detected matching the camera serial [{}], please inspect'
@@ -435,7 +428,6 @@
                              ' inspect paths.'.format(cam_serial))
         vid_path = vid_path[0]
         vid_id = video_paths.index(vid_path)
->>>>>>> 60b49fbc
 
         # Inspect the video
         video = cv2.VideoCapture(vid_path)
@@ -452,9 +444,6 @@
             output_filename = (triangulated_csv_path[:-4] + '_' + ntpath.basename(vid_path)[:-4] +
                                '_triangulated.mp4')
         else:
-<<<<<<< HEAD
-            output_filename = output_path # User selected file name
-=======
             if isinstance(output_path, (list, tuple)):
                 output_filename = output_path[vid_id]
             else:
@@ -462,19 +451,13 @@
                 if len(cam_serials_to_use) > 1:
                     raise ValueError('Multiple camera serials provided, but only one output_path.')
         print('Making video into {}'.format(output_filename))
->>>>>>> 60b49fbc
 
         # Check the frame range
         if frame_range is not None:
             video.set(cv2.CAP_PROP_POS_FRAMES, frame_range[0]) # Set the start position
             if frame_range[1] > num_frames:
-<<<<<<< HEAD
                 print('Too many frames requested, the video will be truncated appropriately.\n')
                 frame_range = (frame_range[0], num_frames)
-=======
-                print('   Too many frames requested, the video will be truncated appropriately.\n')
-                frame_range[1] = num_frames
->>>>>>> 60b49fbc
 
             video.set(cv2.CAP_PROP_POS_FRAMES, frame_range[0]) # Set the start position
             # # If the above method does not work with MPEG/FFMPEG, see
@@ -497,11 +480,7 @@
         ax2 = fig.add_subplot(1, 2, 2, projection='3d')
         ax2.view_init(elev=view[0], azim=view[1])
 
-<<<<<<< HEAD
-        for f_idx in tqdm(range(frame_range[0], frame_range[1], 1), desc='Writing frame:):
-=======
-        for f_idx in tqdm(range(frame_range[0], frame_range[1]+1)):
->>>>>>> 60b49fbc
+        for f_idx in tqdm(range(frame_range[0], frame_range[1]+1), desc='Writing frame:''):
             fe, frame = video.read() # Read the next frame
             if fe is False:
                 print('Could not read the frame. Aborting and saving.')
